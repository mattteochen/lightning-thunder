--- conflicted
+++ resolved
@@ -370,11 +370,6 @@
 
     # TODO RC1 Refine the compile data option to remove unused options
     # TODO: refine options
-<<<<<<< HEAD
-    # NOTE(fixme): use_cudagraphs is being absorbed into compile_options
-    use_cudagraphs = compile_options.get("use_cudagraphs", None)
-=======
->>>>>>> ea966576
     cd = CompileData(
         fn=fn,
         langctx=langctx,
