--- conflicted
+++ resolved
@@ -189,10 +189,6 @@
         using_jit: bool = False,
         only_execute_prims: bool = False,
         disable_preprocessing: bool = False,
-<<<<<<< HEAD
-        use_cudagraphs: bool | None = None,
-=======
->>>>>>> ea966576
         disable_torch_autograd_support: bool = False,
         use_rematerialization: bool = False,
         debug_log: None | StringIO = None,
