"""Inference benchmark focusing on throughput and latency metrics of prefill and decode phases.

AutoModelForCausalLM from Hugging Face transformers is used for model implementation.

Key metrics:
- Throughput (tokens/second)
- Latency (ms/token)
- Time to First Token (TTFT)
- Time Between Output Tokens (TBOT)
"""

from __future__ import annotations
from contextlib import contextmanager
from dataclasses import dataclass, field
from typing import TYPE_CHECKING
import argparse
import json
import os
import statistics
import sys
import time
import warnings
from typing import Any
from collections.abc import Callable
from looseversion import LooseVersion

import torch
import torch.distributed as dist
import torch.nn as nn
from torch.distributed.device_mesh import init_device_mesh
from torch.distributed.tensor.parallel import parallelize_module, RowwiseParallel, ColwiseParallel
from tqdm import tqdm
import transformers
from transformers import AutoConfig, AutoModelForCausalLM
from transformers.cache_utils import HybridChunkedCache, StaticCache
from transformers.models.llama4.modeling_llama4 import Llama4TextMoe
from torch.distributed.tensor.placement_types import Shard
from torch.distributed.tensor import DTensor

import thunder
from thunder.dynamo.compiler import thunderfx
from thunder.benchmarks.layers_for_inference_benchmark import (
    GroupedLinear,
    Llama4MoE,
    NVFP4InferenceGroupedLinear,
    NVFP4InferenceLinear,
    nvfuser_f16a_nvfp4weight_scaled_grouped_mm,
    nvfuser_f16a_nvfp4weight_scaled_mm,
)
from thunder.torch.custom_op import _register_custom_op
from thunder.tests.distributed.test_moe import GroupedLinearColwiseParallel, GroupedLinearRowwiseParallel
from thunder.transforms.cudagraph import CUDAGraphTransform

if TYPE_CHECKING:
    from typing import Any


RANK = int(os.environ.get("RANK", 0))
LOCAL_RANK = int(os.environ.get("LOCAL_RANK", 0))
WORLD_SIZE = int(os.environ.get("WORLD_SIZE", 1))
MASTER_ADDR = os.environ.get("MASTER_ADDR", "localhost")
MASTER_PORT = os.environ.get("MASTER_PORT", "29500")
os.environ["TORCH_NCCL_ASYNC_ERROR_HANDLING"] = "1"

DEVICE = torch.device("cuda", LOCAL_RANK)
torch.cuda.set_device(DEVICE)

if dist.is_torchelastic_launched():
    mesh = init_device_mesh("cuda", (WORLD_SIZE,), mesh_dim_names=("tp",))
else:
    mesh = None

LLAMA4_MAVERICK_MODEL_ID: str = "meta-llama/Llama-4-Maverick-17B-128E"


# The logic is based on https://github.com/pytorch/ao/blob/b34c1037/torchao/quantization/quant_api.py#L230
def _replace_with_custom_fn_if_matches_filter_with_name(
    model,
    replacement_fn: Callable[[torch.nn.Module, str], torch.nn.Module],
    filter_fn: Callable[[torch.nn.Module, str], bool],
    cur_fqn="",
) -> None:
    """
    Recursively replaces each child module in `model` with the result of `replacement_fn(child)`

    replacement_fn (Callable[[torch.nn.Module, str], torch.nn.Module]): The function to replace matching modules.
    filter_fn (Callable[[torch.nn.Module, str], bool]): The function to filter matching modules.
    cur_fqn (str): The current fully qualified name of the module.

    Returns:
        None
    """
    if filter_fn(model, cur_fqn[:-1]):
        model = replacement_fn(model, cur_fqn[:-1])
        return model
    else:
        named_children_list = list(model.named_children())
        for name, child in named_children_list:
            new_child = _replace_with_custom_fn_if_matches_filter_with_name(
                child,
                replacement_fn,
                filter_fn,
                f"{cur_fqn}{name}.",
            )
            if new_child is not child:
                setattr(model, name, new_child)
        return model


def _replace_llama4_moe(model: nn.Module) -> None:
    """Replace Llama4TextMoe with Llama4MoE to use grouped gemm."""
    _replace_with_custom_fn_if_matches_filter_with_name(
        model,
        lambda model, cur_fqn: Llama4MoE.from_transformers_llama4textmoe(model),
        lambda model, cur_fqn: isinstance(model, Llama4TextMoe),
    )


def _quantize_llama4(model: nn.Module) -> None:
    """Replace linear and moe with nvfp4 inference version."""
    _replace_with_custom_fn_if_matches_filter_with_name(
        model,
        NVFP4InferenceLinear.from_linear,
        lambda model, cur_fqn: isinstance(model, nn.Linear),
    )
    _replace_with_custom_fn_if_matches_filter_with_name(
        model,
        NVFP4InferenceGroupedLinear.from_grouped_linear,
        lambda model, cur_fqn: isinstance(model, GroupedLinear),
    )


@contextmanager
def timer():
    torch.cuda.synchronize()
    t1 = t2 = time.perf_counter()
    yield lambda: (t2 - t1) * 1000  # Convert to ms
    torch.cuda.synchronize()
    t2 = time.perf_counter()


@dataclass
class InferenceBenchmarkConfig:
    """Configuration for inference benchmarking"""

    model_name: str
    batch_size: int
    input_length: int
    output_length: int
    num_layers: int | None
    num_iterations: int
    warmup_iterations: int
    enable_nvfp4: bool  # Enable NVFP4 quantization
    fx_report_folder: str | None
    enable_nv_linear: bool
    mode: str
    disable_moe_replacement: bool
    attn_implementation: str | None
    profile: bool
    enable_thunder_cudagraph: bool


@dataclass
class InferenceMetrics:
    """Metrics collected during inference benchmarking"""

    throughput_tokens_per_sec: float = 0.0
    latency_ms_per_token: float = 0.0
    time_to_first_token_ms: float = 0.0
    time_between_output_tokens_ms: float = 0.0
    total_time_ms: float = 0.0
    memory_used_gb: float = 0.0
    peak_memory_gb: float = 0.0

    # Separate prefill and decode metrics
    prefill_throughput_tokens_per_sec: float = 0.0
    decode_throughput_tokens_per_sec: float = 0.0
    prefill_time_ms: float = 0.0
    decode_time_ms: float = 0.0

    # Per-iteration metrics for variance analysis
    iteration_times: list[float] = field(default_factory=list)
    ttft_times: list[float] = field(default_factory=list)
    prefill_times: list[float] = field(default_factory=list)
    decode_times: list[float] = field(default_factory=list)


class InferenceBenchmark:
    """Main benchmark class"""

    def __init__(self, config: InferenceBenchmarkConfig):
        self.config = config
        self.metrics = InferenceMetrics()
        self.default_executors = None

        # NOTE: Model resides on meta device
        model = self._load_model()
        print(model)
        assert all(p.device == torch.device("meta") for p in model.parameters())

        # NOTE: Replacement happens before model is materialized
        #       otherwise, the memory usage will be increased due to
        #       additional parameters materialized from the replacement module
        if not self.config.disable_moe_replacement:
            _replace_llama4_moe(model)
        assert all(p.device == torch.device("meta") for p in model.parameters())

        tp_plan = {
            "*.layers.*.self_attn.q_proj": ColwiseParallel(use_local_output=True),
            "*.layers.*.self_attn.k_proj": ColwiseParallel(use_local_output=True),
            "*.layers.*.self_attn.v_proj": ColwiseParallel(use_local_output=True),
            "*.layers.*.self_attn.o_proj": RowwiseParallel(use_local_output=True),
            "*.layers.*.feed_forward.gate_proj": ColwiseParallel(use_local_output=False),
            "*.layers.*.feed_forward.up_proj": ColwiseParallel(use_local_output=False),
            "*.layers.*.feed_forward.down_proj": RowwiseParallel(use_local_output=True),
        }

        if not self.config.disable_moe_replacement:
            tp_plan.update(
                {
                    # Custom MoE
                    "*.layers.*.feed_forward.shared_experts.gate_proj": ColwiseParallel(
                        use_local_output=False, output_layouts=Shard(2)
                    ),
                    "*.layers.*.feed_forward.shared_experts.up_proj": ColwiseParallel(
                        use_local_output=False, output_layouts=Shard(2)
                    ),
                    "*.layers.*.feed_forward.shared_experts.down_proj": RowwiseParallel(),
                    "*.layers.*.feed_forward.routed_experts.gate_proj": GroupedLinearColwiseParallel(
                        use_local_output=False
                    ),
                    "*.layers.*.feed_forward.routed_experts.up_proj": GroupedLinearColwiseParallel(
                        use_local_output=False
                    ),
                    "*.layers.*.feed_forward.routed_experts.down_proj": GroupedLinearRowwiseParallel(),
                }
            )

        else:
            tp_plan.update(
                {
                    # HF MoE
                    "*.layers.*.feed_forward.shared_expert.gate_proj": ColwiseParallel(use_local_output=False),
                    "*.layers.*.feed_forward.shared_expert.up_proj": ColwiseParallel(use_local_output=False),
                    "*.layers.*.feed_forward.shared_expert.down_proj": RowwiseParallel(use_local_output=True),
                    # TODO:Need to write ParallelStyle for HF's grouped_mm implementation.
                }
            )

        if mesh:
            model = parallelize_module(model, mesh, tp_plan)

            # Sanity check
            if not self.config.disable_moe_replacement:
                assert type(model.model.layers[1].feed_forward.shared_experts.gate_proj.weight) == DTensor
                assert type(model.model.layers[1].feed_forward.shared_experts.up_proj.weight) == DTensor
                assert type(model.model.layers[1].feed_forward.shared_experts.down_proj.weight) == DTensor
                assert type(model.model.layers[1].feed_forward.routed_experts.gate_proj.weight) == DTensor
                assert type(model.model.layers[1].feed_forward.routed_experts.up_proj.weight) == DTensor
                assert type(model.model.layers[1].feed_forward.routed_experts.down_proj.weight) == DTensor
            else:
                assert type(model.model.layers[1].feed_forward.shared_expert.gate_proj.weight) == DTensor
                assert type(model.model.layers[1].feed_forward.shared_expert.up_proj.weight) == DTensor
                assert type(model.model.layers[1].feed_forward.shared_expert.down_proj.weight) == DTensor

        # Materialize the model on the device (after Llama4MoE replacement and sharding)
        model.to_empty(device=DEVICE)
        assert all(p.device == DEVICE for p in model.parameters())

        # Required as thunder doesn't understand inference mode
        # And some prims like `prims._grouped_mm` don't have grad rule defined yet.
        for p in model.parameters():
            p.requires_grad_(False)

        assert all(not p.requires_grad for p in model.parameters())

        # `thunderfx` seems to hide the access to vocab_size somewhere so
        # store it here before any compiler is applied.
        self.vocab_size = model.vocab_size

        if self.config.enable_nvfp4:
            _quantize_llama4(model)
        self.model = self._compile_model(model)
        self.def_model = model

    @property
    def _thunder_jit_options(self) -> dict[str, Any]:
        # `nv_enable_linear=True` might fail with distributed run
        # ref: https://github.com/NVIDIA/Fuser/issues/4507
        res = {}
        if self.config.enable_nv_linear:
            res = {"nv_enable_linear": True, "nv_enable_matmul": True}
        if self.config.mode == "thunderjit":
            from thunder.recipes.hf_transformers import SDPAMaskTransform

            if not hasattr(self, "_mask_transform"):
                self._mask_transform = SDPAMaskTransform()
            res["transforms"] = [self._mask_transform]
            res["executors"] = [self._mask_transform.get_executor(), *thunder.get_default_executors()]
        return res

    def _compile_model(self, model):
        match self.config.mode:
            case "eager":
                return model
            case "inductor":
                return torch.compile(model, mode="default")
            case "thunder":
                # from thunder.executors.torch_compile import torch_compile_ex
                # return thunderfx(model, executors='torchcompile')
                return thunderfx(model, **self._thunder_jit_options)
            case "thunderjit":
                return thunder.jit(model, **self._thunder_jit_options)
            case _:
                raise ValueError(f"Unknown mode: {self.config.mode}")

    def _load_model(self) -> torch.nn.Module:
        """Load the model based on configuration"""
        model_id = self.config.model_name
        config = AutoConfig.from_pretrained(model_id)

        if hasattr(config, "text_config"):
            config = config.text_config
        if self.config.num_layers:
            config.num_hidden_layers = self.config.num_layers

        self.hf_config = config

        with torch.device("meta"):
            model = AutoModelForCausalLM.from_config(
                config, torch_dtype=torch.bfloat16, attn_implementation=self.config.attn_implementation
            )

        return model

    def generate_batch(self) -> tuple[torch.Tensor, HybridChunkedCache]:
        """Generate a batch of input tokens"""
        batch_size = self.config.batch_size
        input_length = self.config.input_length

        input_ids = torch.randint(0, self.vocab_size, (batch_size, input_length), device=DEVICE)
        if LooseVersion(transformers.__version__) >= LooseVersion("4.55"):
            # Transformers deprecated HybridChunkedCache in favour of static in 4.55.x
            past_key_values = StaticCache(
                config=self.hf_config,
                max_batch_size=input_ids.shape[0],
                max_cache_len=input_ids.shape[1] + self.config.output_length,
                device=DEVICE,
                dtype=torch.bfloat16,
            )
        else:
            past_key_values = HybridChunkedCache(
                self.hf_config, input_ids.shape[0], input_ids.shape[1] + self.config.output_length
            )
            for layer_idx in range(self.hf_config.num_hidden_layers):
                # key_states.shape[1] is used to retrieve the number of key value heads, all other dimensions can be 1 and ignored
                # https://github.com/huggingface/transformers/blob/9300728665aaeb0ebf4db99f9d9fbce916b4a183/src/transformers/cache_utils.py#L1822
                dummy_key_states = torch.empty(1, self.hf_config.num_key_value_heads // WORLD_SIZE, 1, 1, device=DEVICE)
                past_key_values.initialise_cache_layer(layer_idx, dummy_key_states)

        return input_ids, past_key_values

    def get_next_token(
        self, input_ids: torch.Tensor, past_key_values: HybridChunkedCache | StaticCache, prefill = False
    ) -> torch.Tensor:
        model_to_use = self.def_model if prefill else self.model
        with torch.cuda.nvtx.range("start_pos"):
            start_pos = past_key_values.get_seq_length()
        with torch.cuda.nvtx.range("cache_position"):
            cache_position = start_pos + torch.arange(0, input_ids.shape[1], device=start_pos.device, dtype=start_pos.dtype)
        with torch.cuda.nvtx.range("model_forward"):
            with torch.no_grad():
                outputs = model_to_use(
                    input_ids, cache_position=cache_position, past_key_values=past_key_values, use_cache=True
                )
        logits = outputs.logits  # [B, seq_len, vocab_size]
        with torch.cuda.nvtx.range("next_token_logits"):
            next_token_logits = logits[:, -1, :]
        with torch.cuda.nvtx.range("next_token"):
            next_token = torch.argmax(next_token_logits, dim=-1, keepdim=True)
        return next_token

    def prefill(self, input_ids: torch.Tensor, past_key_values: HybridChunkedCache) -> torch.Tensor:
        """
        Prefill phase: Process the entire input prompt at once.
        Returns the next token.

        Similar to: https://github.com/pytorch-labs/gpt-fast/blob/main/generate.py#L68-L82
        """
        return self.get_next_token(input_ids, past_key_values, prefill=True)

    def decode_one_token(self, input_ids: torch.Tensor, past_key_values: HybridChunkedCache) -> torch.Tensor:
        """
        Decode phase: Generate a single token given the current sequence.
        Returns the next token.
        """
        # input_pos: [B, 1] One token at the time
        assert input_ids.shape[-1] == 1, f"Expected shape (B, 1), but found {input_ids.shape}"
        return self.get_next_token(input_ids, past_key_values)

    # TODO: Running `torchrun --nproc-per-node 2 thunder/benchmarks/benchmark_inference.py --input-length 32 --output-length 32 --mode eager --num-iterations 10`
    # with inference mode results in
    # [rank1]:   File "/opt/pytorch/lightning-thunder/thunder/benchmarks/layers_for_inference_benchmark.py", line 358, in grouped_mm
    # [rank1]:     group_outs.append(group_a @ b[idx])
    # [rank1]:                                 ~^^^^^
    # [rank1]: RuntimeError: Cannot set version_counter for inference tensor
    # @torch.inference_mode()
    def generate(
        self, input_ids: torch.Tensor, max_new_tokens: int, past_key_values: HybridChunkedCache
    ) -> dict[str, Any]:
        """
        Generate tokens using separate prefill and decode phases.
        Returns detailed metrics for both phases.
        """
        # Prefill phase - process the entire prompt
        with torch.cuda.nvtx.range("prefill"):
            with timer() as prefill_timer:
                first_token = self.prefill(input_ids, past_key_values)
        prefill_time = prefill_timer()
        generated_tokens = [first_token]

        # Decode phase - generate remaining tokens one by one
        next_token = first_token
        with torch.cuda.nvtx.range("decode"):
            with timer() as decode_timer:
                for i in range(max_new_tokens - 1):
                    with torch.cuda.nvtx.range(f"decode_step_{i}"):
                        next_token = self.decode_one_token(next_token, past_key_values)
                        generated_tokens.append(next_token)

        total_decode_time = decode_timer()

        return {
            "prefill_time_ms": prefill_time,
            "decode_time_ms": total_decode_time,
            "generated_tokens": generated_tokens,
            "total_tokens": max_new_tokens,
        }

    def measure_inference_step(
        self, input_ids: torch.Tensor, past_key_values: HybridChunkedCache, max_new_tokens: int
    ) -> dict[str, float]:
        """Measure a single inference step with detailed timing using separate prefill/decode"""
        torch.cuda.cudart().cudaProfilerStart()
        # Generate tokens with separate prefill/decode tracking
        generation_result = self.generate(input_ids, max_new_tokens, past_key_values)
        total_time = generation_result["prefill_time_ms"] + generation_result["decode_time_ms"]

        # Extract metrics
        ttft = generation_result["prefill_time_ms"]  # Time to first token is the prefill time
        total_decode_time = generation_result["decode_time_ms"]
        avg_tbot = total_decode_time / (max_new_tokens - 1) if max_new_tokens > 1 else 0

        # Calculate throughput
        total_tokens = self.config.output_length * self.config.batch_size
        throughput = (total_tokens / total_time) * 1000  # tokens/second

        # Calculate separate prefill and decode throughput
        prefill_tokens = self.config.input_length * self.config.batch_size
        prefill_throughput = (prefill_tokens / generation_result["prefill_time_ms"]) * 1000

        decode_tokens = (self.config.output_length - 1) * self.config.batch_size
        decode_throughput = (decode_tokens / total_decode_time) * 1000 if total_decode_time > 0 else 0

        return {
            "ttft": ttft,
            "avg_tbot": avg_tbot,
            "total_time": total_time,
            "throughput": throughput,
            "prefill_throughput": prefill_throughput,
            "decode_throughput": decode_throughput,
            "prefill_time": generation_result["prefill_time_ms"],
            "total_decode_time": total_decode_time,
        }

    def run_benchmark(self) -> InferenceMetrics:
        """Run the full benchmark and collect metrics"""
        print(f"Running inference benchmark for {self.config.model_name}")

        print(f"Batch size: {self.config.batch_size}")
        print(f"Input length: {self.config.input_length}")
        print(f"Output length: {self.config.output_length}")
        print(f"Mode: {self.config.mode}")

        print(f"\nWarming up with {self.config.warmup_iterations} iterations...")
        input_ids, past_key_values = self.generate_batch()

        for _ in tqdm(range(self.config.warmup_iterations), disable=LOCAL_RANK != 0):
            past_key_values.reset()
            # Use output_length to warm up sufficiently. Otherwise, Thunder's
            # first-run latency is terribly slow due to lack of dynamic shape
            # support.
            _ = self.measure_inference_step(input_ids, past_key_values, self.config.output_length)

        print(f"\nRunning {self.config.num_iterations} benchmark iterations...")
        all_metrics = []

        if torch.cuda.is_available():
            torch.cuda.reset_peak_memory_stats()

        for _ in tqdm(range(self.config.num_iterations), disable=LOCAL_RANK != 0):
            past_key_values.reset()

            if self.config.profile:
                torch.cuda.cudart().cudaProfilerStart()
            iter_metrics = self.measure_inference_step(input_ids, past_key_values, self.config.output_length)
            if self.config.profile:
                torch.cuda.cudart().cudaProfilerStop()

            all_metrics.append(iter_metrics)

            # Track metrics
            self.metrics.iteration_times.append(iter_metrics["total_time"])
            self.metrics.ttft_times.append(iter_metrics["ttft"])
            self.metrics.prefill_times.append(iter_metrics["prefill_time"])
            self.metrics.decode_times.append(iter_metrics["total_decode_time"])

        self._calculate_aggregate_metrics(all_metrics)

        if torch.cuda.is_available():
            self.metrics.memory_used_gb = torch.cuda.memory_allocated() / 1e9
            self.metrics.peak_memory_gb = torch.cuda.max_memory_allocated() / 1e9

        if self.config.fx_report_folder is not None and self.config.mode == "thunder":
            self.model._backend.save_reproducer_to_folder(self.config.fx_report_folder)
            return

        return self.metrics

    def _calculate_aggregate_metrics(self, all_metrics: list[dict[str, Any]]):
        """Calculate aggregate metrics from individual iterations"""
        # Average throughput
        throughputs = [m["throughput"] for m in all_metrics]
        self.metrics.throughput_tokens_per_sec = statistics.mean(throughputs)

        # Average latency
        total_times = [m["total_time"] for m in all_metrics]
        total_tokens = self.config.output_length * self.config.batch_size
        self.metrics.latency_ms_per_token = statistics.mean(total_times) / total_tokens

        # TTFT
        ttfts = [m["ttft"] for m in all_metrics]
        self.metrics.time_to_first_token_ms = statistics.mean(ttfts)

        # TBOT
        self.metrics.time_between_output_tokens_ms = statistics.mean([m["avg_tbot"] for m in all_metrics])

        # Total time
        self.metrics.total_time_ms = statistics.mean(total_times)

        # Prefill metrics
        prefill_throughputs = [m["prefill_throughput"] for m in all_metrics]
        self.metrics.prefill_throughput_tokens_per_sec = statistics.mean(prefill_throughputs)
        prefill_times = [m["prefill_time"] for m in all_metrics]
        self.metrics.prefill_time_ms = statistics.mean(prefill_times)

        # Decode metrics
        decode_throughputs = [m["decode_throughput"] for m in all_metrics]
        self.metrics.decode_throughput_tokens_per_sec = statistics.mean(decode_throughputs)
        decode_times = [m["total_decode_time"] for m in all_metrics]
        self.metrics.decode_time_ms = statistics.mean(decode_times)

    def print_results(self):
        """Print benchmark results in a formatted way"""
        print("\n" + "=" * 60)
        print(f"BENCHMARK RESULTS - {self.config.model_name} {self.config.mode}")
        print("=" * 60)

        print("\nThroughput Metrics:")
        print(f"  Overall Throughput: {self.metrics.throughput_tokens_per_sec:.2f} tokens/sec")
        print(f"  Prefill Throughput: {self.metrics.prefill_throughput_tokens_per_sec:.2f} tokens/sec")
        print(f"  Decode Throughput: {self.metrics.decode_throughput_tokens_per_sec:.2f} tokens/sec")
        print(f"  Latency: {self.metrics.latency_ms_per_token:.2f} ms/token")

        print("\nLatency Breakdown:")
        print(f"  Time to First Token (TTFT): {self.metrics.time_to_first_token_ms:.2f} ms")
        print(f"  Time Between Output Tokens (TBOT): {self.metrics.time_between_output_tokens_ms:.2f} ms")
        print(f"  Prefill Time: {self.metrics.prefill_time_ms:.2f} ms")
        print(f"  Decode Time: {self.metrics.decode_time_ms:.2f} ms")
        print(f"  Total Generation Time: {self.metrics.total_time_ms:.2f} ms")

        print("\nMemory Usage:")
        print(f"  Current Memory: {self.metrics.memory_used_gb:.2f} GB")
        print(f"  Peak Memory: {self.metrics.peak_memory_gb:.2f} GB")

        if len(self.metrics.iteration_times) > 1:
            print("\nVariance Analysis:")
            print(f"  Throughput Std Dev: {statistics.stdev(self.metrics.iteration_times):.2f} ms")
            print(f"  TTFT Std Dev: {statistics.stdev(self.metrics.ttft_times):.2f} ms")

    def save_results(self, filename: str):
        """Save results to JSON file"""
        results = {
            "config": self.config.__dict__,
            "metrics": {
                "throughput_tokens_per_sec": self.metrics.throughput_tokens_per_sec,
                "prefill_throughput_tokens_per_sec": self.metrics.prefill_throughput_tokens_per_sec,
                "decode_throughput_tokens_per_sec": self.metrics.decode_throughput_tokens_per_sec,
                "latency_ms_per_token": self.metrics.latency_ms_per_token,
                "time_to_first_token_ms": self.metrics.time_to_first_token_ms,
                "time_between_output_tokens_ms": self.metrics.time_between_output_tokens_ms,
                "prefill_time_ms": self.metrics.prefill_time_ms,
                "decode_time_ms": self.metrics.decode_time_ms,
                "total_time_ms": self.metrics.total_time_ms,
                "memory_used_gb": self.metrics.memory_used_gb,
                "peak_memory_gb": self.metrics.peak_memory_gb,
            },
            "detailed_metrics": {
                "iteration_times": self.metrics.iteration_times,
                "ttft_times": self.metrics.ttft_times,
                "prefill_times": self.metrics.prefill_times,
                "decode_times": self.metrics.decode_times,
            },
        }

        with open(filename, "w") as f:
            json.dump(results, f, indent=2)

        print(f"\nResults saved to {filename}")


class CustomFormatter(argparse.RawDescriptionHelpFormatter, argparse.ArgumentDefaultsHelpFormatter):
    pass


def parse_args() -> argparse.Namespace:
    """Command line interface for the benchmark"""
    parser = argparse.ArgumentParser(
        description="Thunder Inference Benchmark",
        formatter_class=CustomFormatter,
        epilog="""
Examples:
  python benchmark_inference.py --input-length 2048 --output-length 512 --model-name meta-llama/Llama-4-Maverick-17B-128E --mode eager
        """,
    )

    parser.add_argument(
        "--model-name",
        type=str,
        default=LLAMA4_MAVERICK_MODEL_ID,
        help="Model to benchmark",
    )
    parser.add_argument("--batch-size", type=int, default=1, help="Batch size for inference")
    parser.add_argument(
        "--input-length",
        type=int,
        default=2048,
        help="Input sequence length",
    )
    parser.add_argument(
        "--output-length",
        type=int,
        default=128,
        help="Output sequence length",
    )
    parser.add_argument("--num-iterations", type=int, default=100, help="Number of benchmark iterations")
    parser.add_argument("--warmup-iterations", type=int, default=10, help="Number of warmup iterations")
    parser.add_argument(
        "--num-layers",
        default=2,
        type=int,
        help="Number of layers of the moddel. Llama4 Maverick has 48 hidden layers, which could be too memory hungry",
    )
    parser.add_argument(
        "--disable-moe-replacement",
        action="store_true",
        help="Disallow replacement of Llama4TextMoe with our custom Llama4MoE which uses grouped gemm.",
    )

    # Execution configuration
    parser.add_argument(
        "--mode",
        type=str,
        default="eager",
        choices=("thunder", "eager", "inductor", "thunderjit"),
        help="Compilation mode: thunder, eager (default), or inductor. thunder runs thunderfx.",
    )
    parser.add_argument(
        "--fx-report-folder",
        default=None,
        type=str,
        help="Specify the folder for thunderfx_benchmark_report.",
    )

    parser.add_argument("--enable-nvfp4", action="store_true", help="Enable NVFP4 quantization for linear layers")
    parser.add_argument(
        "--enable-nv-linear",
        action="store_true",
        help="let nvfuser take care of linear and matmul, note that this might fail with distributed run. See: https://github.com/NVIDIA/Fuser/issues/4507",
    )
    parser.add_argument(
        "--profile",
        action="store_true",
        help="Wrap each non-warmup iteration with cudaProfilerStart() and cudaProfilerStop(). This allows us to run `nsys profile --capture-range=cudaProfilerApi --capture-range-end=repeat:<N> ... --profile` to record only the non-warmup iterations.",
    )

    parser.add_argument("--save-results", action="store_true", help="Save results to JSON file")
    parser.add_argument("--output-dir", type=str, default="./results", help="Directory to save results")
<<<<<<< HEAD
    parser.add_argument("--enable-thunder-cudagraph", action="store_true", help="Pass CUDAGraphTransform to Thunder")
=======
    parser.add_argument("--attn-implementation", type=str, default=None, help="Attention implementation")
>>>>>>> 9ada6154

    args = parser.parse_args()
    return args


def main():
<<<<<<< HEAD
    # Save and set CUDA_LAUNCH_BLOCKING
    original_cuda_launch_blocking = os.environ.get("CUDA_LAUNCH_BLOCKING")
    os.environ["CUDA_LAUNCH_BLOCKING"] = "0"
    
    try:
        args = parse_args()
        if args.save_results:
            os.makedirs(args.output_dir, exist_ok=True)

        # TODO: Override the forward with nvfuser_direct based implementation like
        # https://github.com/Lightning-AI/lightning-thunder/blob/8b72715d/thunder/tests/test_torch_library_custom_op.py#L250-L266 does.
        # Note that the linked code is in a draft pull request of https://github.com/Lightning-AI/lightning-thunder/pull/2481
        # so we might want to do it more clumsily by copying the code in the pull request for now.
        if args.enable_nvfp4:
            sym_of_nvfp4_scaled_mm = _register_custom_op(nvfuser_f16a_nvfp4weight_scaled_mm)  # noqa: F841
            sym_of_nvfp4_scaled_grouped_mm = _register_custom_op(nvfuser_f16a_nvfp4weight_scaled_grouped_mm)  # noqa: F841

        config = InferenceBenchmarkConfig(
            model_name=args.model_name,
            batch_size=args.batch_size,
            input_length=args.input_length,
            output_length=args.output_length,
            num_layers=args.num_layers,
            num_iterations=args.num_iterations,
            warmup_iterations=args.warmup_iterations,
            mode=args.mode,
            enable_nvfp4=args.enable_nvfp4,
            fx_report_folder=args.fx_report_folder,
            enable_nv_linear=args.enable_nv_linear,
            disable_moe_replacement=args.disable_moe_replacement,
            profile=args.profile,
            enable_thunder_cudagraph=args.enable_thunder_cudagraph,
        )
        benchmark = InferenceBenchmark(config)

        if args.enable_nvfp4:
            msg = "NVFP4 kernels are not yet available. `--enable-nvfp4` runs only quantization but not benchmark"
            warnings.warn(msg)
            sys.exit(0)

        benchmark.run_benchmark()
        benchmark.print_results()
        if args.save_results:
            timestamp = time.strftime("%Y%m%d_%H%M%S")
            filename = f"thunder_inference_{args.model_name.replace('/', '_')}_{timestamp}.json"
            path = os.path.join(args.output_dir, filename)
            benchmark.save_results(path)
    finally:
        # Restore CUDA_LAUNCH_BLOCKING
        if original_cuda_launch_blocking is None:
            os.environ.pop("CUDA_LAUNCH_BLOCKING", None)
        else:
            os.environ["CUDA_LAUNCH_BLOCKING"] = original_cuda_launch_blocking
=======
    args = parse_args()
    if args.save_results:
        os.makedirs(args.output_dir, exist_ok=True)

    # TODO: Override the forward with nvfuser_direct based implementation like
    # https://github.com/Lightning-AI/lightning-thunder/blob/8b72715d/thunder/tests/test_torch_library_custom_op.py#L250-L266 does.
    # Note that the linked code is in a draft pull request of https://github.com/Lightning-AI/lightning-thunder/pull/2481
    # so we might want to do it more clumsily by copying the code in the pull request for now.
    if args.enable_nvfp4:
        sym_of_nvfp4_scaled_mm = _register_custom_op(nvfuser_f16a_nvfp4weight_scaled_mm)  # noqa: F841
        sym_of_nvfp4_scaled_grouped_mm = _register_custom_op(nvfuser_f16a_nvfp4weight_scaled_grouped_mm)  # noqa: F841

    config = InferenceBenchmarkConfig(
        model_name=args.model_name,
        batch_size=args.batch_size,
        input_length=args.input_length,
        output_length=args.output_length,
        num_layers=args.num_layers,
        num_iterations=args.num_iterations,
        warmup_iterations=args.warmup_iterations,
        mode=args.mode,
        enable_nvfp4=args.enable_nvfp4,
        fx_report_folder=args.fx_report_folder,
        enable_nv_linear=args.enable_nv_linear,
        disable_moe_replacement=args.disable_moe_replacement,
        attn_implementation=args.attn_implementation,
        profile=args.profile,
    )
    benchmark = InferenceBenchmark(config)

    if args.enable_nvfp4:
        msg = "NVFP4 kernels are not yet available. `--enable-nvfp4` runs only quantization but not benchmark"
        warnings.warn(msg)
        sys.exit(0)

    benchmark.run_benchmark()
    benchmark.print_results()
    if args.save_results:
        timestamp = time.strftime("%Y%m%d_%H%M%S")
        filename = f"thunder_inference_{args.model_name.replace('/', '_')}_{timestamp}.json"
        path = os.path.join(args.output_dir, filename)
        benchmark.save_results(path)
>>>>>>> 9ada6154


if __name__ == "__main__":
    try:
        main()
    except Exception:
        raise
    finally:
        if mesh:
            for process_group in mesh.get_all_groups():
                dist.destroy_process_group(process_group)<|MERGE_RESOLUTION|>--- conflicted
+++ resolved
@@ -696,18 +696,13 @@
 
     parser.add_argument("--save-results", action="store_true", help="Save results to JSON file")
     parser.add_argument("--output-dir", type=str, default="./results", help="Directory to save results")
-<<<<<<< HEAD
-    parser.add_argument("--enable-thunder-cudagraph", action="store_true", help="Pass CUDAGraphTransform to Thunder")
-=======
     parser.add_argument("--attn-implementation", type=str, default=None, help="Attention implementation")
->>>>>>> 9ada6154
 
     args = parser.parse_args()
     return args
 
 
 def main():
-<<<<<<< HEAD
     # Save and set CUDA_LAUNCH_BLOCKING
     original_cuda_launch_blocking = os.environ.get("CUDA_LAUNCH_BLOCKING")
     os.environ["CUDA_LAUNCH_BLOCKING"] = "0"
@@ -724,55 +719,6 @@
         if args.enable_nvfp4:
             sym_of_nvfp4_scaled_mm = _register_custom_op(nvfuser_f16a_nvfp4weight_scaled_mm)  # noqa: F841
             sym_of_nvfp4_scaled_grouped_mm = _register_custom_op(nvfuser_f16a_nvfp4weight_scaled_grouped_mm)  # noqa: F841
-
-        config = InferenceBenchmarkConfig(
-            model_name=args.model_name,
-            batch_size=args.batch_size,
-            input_length=args.input_length,
-            output_length=args.output_length,
-            num_layers=args.num_layers,
-            num_iterations=args.num_iterations,
-            warmup_iterations=args.warmup_iterations,
-            mode=args.mode,
-            enable_nvfp4=args.enable_nvfp4,
-            fx_report_folder=args.fx_report_folder,
-            enable_nv_linear=args.enable_nv_linear,
-            disable_moe_replacement=args.disable_moe_replacement,
-            profile=args.profile,
-            enable_thunder_cudagraph=args.enable_thunder_cudagraph,
-        )
-        benchmark = InferenceBenchmark(config)
-
-        if args.enable_nvfp4:
-            msg = "NVFP4 kernels are not yet available. `--enable-nvfp4` runs only quantization but not benchmark"
-            warnings.warn(msg)
-            sys.exit(0)
-
-        benchmark.run_benchmark()
-        benchmark.print_results()
-        if args.save_results:
-            timestamp = time.strftime("%Y%m%d_%H%M%S")
-            filename = f"thunder_inference_{args.model_name.replace('/', '_')}_{timestamp}.json"
-            path = os.path.join(args.output_dir, filename)
-            benchmark.save_results(path)
-    finally:
-        # Restore CUDA_LAUNCH_BLOCKING
-        if original_cuda_launch_blocking is None:
-            os.environ.pop("CUDA_LAUNCH_BLOCKING", None)
-        else:
-            os.environ["CUDA_LAUNCH_BLOCKING"] = original_cuda_launch_blocking
-=======
-    args = parse_args()
-    if args.save_results:
-        os.makedirs(args.output_dir, exist_ok=True)
-
-    # TODO: Override the forward with nvfuser_direct based implementation like
-    # https://github.com/Lightning-AI/lightning-thunder/blob/8b72715d/thunder/tests/test_torch_library_custom_op.py#L250-L266 does.
-    # Note that the linked code is in a draft pull request of https://github.com/Lightning-AI/lightning-thunder/pull/2481
-    # so we might want to do it more clumsily by copying the code in the pull request for now.
-    if args.enable_nvfp4:
-        sym_of_nvfp4_scaled_mm = _register_custom_op(nvfuser_f16a_nvfp4weight_scaled_mm)  # noqa: F841
-        sym_of_nvfp4_scaled_grouped_mm = _register_custom_op(nvfuser_f16a_nvfp4weight_scaled_grouped_mm)  # noqa: F841
 
     config = InferenceBenchmarkConfig(
         model_name=args.model_name,
@@ -792,19 +738,24 @@
     )
     benchmark = InferenceBenchmark(config)
 
-    if args.enable_nvfp4:
-        msg = "NVFP4 kernels are not yet available. `--enable-nvfp4` runs only quantization but not benchmark"
-        warnings.warn(msg)
-        sys.exit(0)
-
-    benchmark.run_benchmark()
-    benchmark.print_results()
-    if args.save_results:
-        timestamp = time.strftime("%Y%m%d_%H%M%S")
-        filename = f"thunder_inference_{args.model_name.replace('/', '_')}_{timestamp}.json"
-        path = os.path.join(args.output_dir, filename)
-        benchmark.save_results(path)
->>>>>>> 9ada6154
+        if args.enable_nvfp4:
+            msg = "NVFP4 kernels are not yet available. `--enable-nvfp4` runs only quantization but not benchmark"
+            warnings.warn(msg)
+            sys.exit(0)
+
+        benchmark.run_benchmark()
+        benchmark.print_results()
+        if args.save_results:
+            timestamp = time.strftime("%Y%m%d_%H%M%S")
+            filename = f"thunder_inference_{args.model_name.replace('/', '_')}_{timestamp}.json"
+            path = os.path.join(args.output_dir, filename)
+            benchmark.save_results(path)
+    finally:
+        # Restore CUDA_LAUNCH_BLOCKING
+        if original_cuda_launch_blocking is None:
+            os.environ.pop("CUDA_LAUNCH_BLOCKING", None)
+        else:
+            os.environ["CUDA_LAUNCH_BLOCKING"] = original_cuda_launch_blocking
 
 
 if __name__ == "__main__":
